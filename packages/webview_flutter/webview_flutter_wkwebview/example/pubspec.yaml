--- conflicted
+++ resolved
@@ -10,15 +10,11 @@
   flutter:
     sdk: flutter
   path_provider: ^2.0.6
-<<<<<<< HEAD
   webview_flutter_platform_interface:
     git:
       url: git@github.com:comento/packages.git
       path: packages/webview_flutter/webview_flutter_platform_interface
       ref: feature/webview-custom
-=======
-  webview_flutter_platform_interface: ^2.10.0
->>>>>>> 8df9848e
   webview_flutter_wkwebview:
     # When depending on this package from a real application you should use:
     #   webview_flutter: ^x.y.z
