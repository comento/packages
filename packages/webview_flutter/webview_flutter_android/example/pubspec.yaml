name: webview_flutter_android_example
description: Demonstrates how to use the webview_flutter_android plugin.
publish_to: none

environment:
  sdk: ">=2.19.0 <4.0.0"
  flutter: ">=3.7.0"

dependencies:
  flutter:
    sdk: flutter
  path_provider: ^2.0.6
  webview_flutter_android:
    # When depending on this package from a real application you should use:
    #   webview_flutter: ^x.y.z
    # See https://dart.dev/tools/pub/dependencies#version-constraints
    # The example app is bundled with the plugin so we use a path dependency on
    # the parent directory to use the current plugin's version.
    path: ../
<<<<<<< HEAD
  webview_flutter_platform_interface: ^2.4.0
=======
  webview_flutter_platform_interface:
    path: ../../webview_flutter_platform_interface
>>>>>>> a9769231

dev_dependencies:
  espresso: ^0.2.0
  flutter_test:
    sdk: flutter
  integration_test:
    sdk: flutter

flutter:
  uses-material-design: true
  assets:
    - assets/sample_audio.ogg
    - assets/sample_video.mp4
    - assets/www/index.html
    - assets/www/styles/style.css<|MERGE_RESOLUTION|>--- conflicted
+++ resolved
@@ -17,12 +17,8 @@
     # The example app is bundled with the plugin so we use a path dependency on
     # the parent directory to use the current plugin's version.
     path: ../
-<<<<<<< HEAD
-  webview_flutter_platform_interface: ^2.4.0
-=======
   webview_flutter_platform_interface:
     path: ../../webview_flutter_platform_interface
->>>>>>> a9769231
 
 dev_dependencies:
   espresso: ^0.2.0
